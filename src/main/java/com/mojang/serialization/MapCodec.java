// Copyright (c) Microsoft Corporation. All rights reserved.
// Licensed under the MIT license.
package com.mojang.serialization;

import com.mojang.datafixers.DataFixUtils;
import com.mojang.datafixers.util.Pair;
import com.mojang.serialization.codecs.RecordCodecBuilder;

import java.util.function.BiFunction;
import java.util.function.Consumer;
import java.util.function.Function;
import java.util.function.Supplier;
import java.util.function.UnaryOperator;
import java.util.stream.Stream;

/**
 * A combined {@link MapEncoder} and {@link MapDecoder}.
 *
 * <p>A {@link MapCodec} is a specialized version of a {@link Codec} that serializes and deserializes a fixed set of
 * record fields. While a {@link MapCodec} is not itself a {@link Codec}, it may be turned into one via the
 * {@link #codec()} method.
 *
 * <p>Implementations of {@link MapCodec} are immutable once created. The methods defined in this interface never
 * mutate the codec in a way visible to the outside.
 *
 * @param <A> The type this {@link MapCodec} serializes and deserializes.
 * @implSpec An implementation must include, at a minimum, definitions for the {@link #encode(Object, DynamicOps, RecordBuilder)}
 * and {@link #decode(DynamicOps, MapLike)} methods.
 * @implNote The default methods in this interface that return map codecs or {@linkplain Codec codecs}
 * wrap this codec without adding any debugging context. These methods should be overridden if deeply nested
 * codecs are undesirable or additional debugging context is desired.
 * @see Codec
 */
public abstract class MapCodec<A> extends CompressorHolder implements MapDecoder<A>, MapEncoder<A> {
    /**
     * Returns a {@link RecordCodecBuilder} that encodes and decodes the field defined by this map codec.
     *
     * <p>Multiple {@link RecordCodecBuilder} objects, each wrapping one map codec, may be combined in order
     * to create a codec that can serialize and deserialize whole objects.
     *
     * @param getter A function that extracts a value to encode from some object type.
     * @param <O>    The object type that holds a value this map codec can operate on.
     * @return A {@link RecordCodecBuilder} that encodes and decodes values extracted from {@code getter}.
     * @see RecordCodecBuilder
     */
    public final <O> RecordCodecBuilder<O, A> forGetter(final Function<O, A> getter) {
        return RecordCodecBuilder.of(getter, this);
    }

    /**
     * Creates a {@link MapCodec} given a map encoder and a map decoder.
     *
     * @param encoder The {@link MapEncoder} that the returned map codec uses to encode values.
     * @param decoder The {@link MapDecoder} that the returned map codec uses to decode values.
     * @param <A>     The type that the returned {@link MapCodec} operates on.
     * @return A {@link MapCodec} that encodes and decodes values based on the provided encoder and decoder.
     */
    public static <A> MapCodec<A> of(final MapEncoder<A> encoder, final MapDecoder<A> decoder) {
        return of(encoder, decoder, () -> "MapCodec[" + encoder + " " + decoder + "]");
    }

<<<<<<< HEAD
    /**
     * Creates a named {@link MapCodec} given a map encoder and a map decoder. The returned map codec will use the
     * given name in its string representation.
     *
     * @param encoder The {@link MapEncoder} that the returned map codec uses to encode values.
     * @param decoder The {@link MapDecoder} that the returned map codec uses to decode values.
     * @param name    The name that is displayed in the {@link #toString()} representation of the returned map codec.
     * @param <A>     The type that the returned {@link MapCodec} operates on.
     * @return A {@link MapCodec} that encodes and decodes values based on the provided encoder and decoder.
     */
    public static <A> MapCodec<A> of(final MapEncoder<A> encoder, final MapDecoder<A> decoder, final String name) {
=======
    public static <A> MapCodec<A> of(final MapEncoder<A> encoder, final MapDecoder<A> decoder, final Supplier<String> name) {
>>>>>>> e843dac1
        return new MapCodec<A>() {
            @Override
            public <T> Stream<T> keys(final DynamicOps<T> ops) {
                return Stream.concat(encoder.keys(ops), decoder.keys(ops));
            }

            @Override
            public <T> DataResult<A> decode(final DynamicOps<T> ops, final MapLike<T> input) {
                return decoder.decode(ops, input);
            }

            @Override
            public <T> RecordBuilder<T> encode(final A input, final DynamicOps<T> ops, final RecordBuilder<T> prefix) {
                return encoder.encode(input, ops, prefix);
            }

            @Override
            public String toString() {
                return name.get();
            }
        };
    }

    /**
     * Returns a {@link MapCodec} that operates on the same type as this map codec, but that extracts the values from
     * a record field with the given name. This method can be used to nest records within one another.
     *
     * @param name The name of the field values are extracted from.
     * @return A {@link MapCodec} that extracts values to be passed to this map codec from a record field.
     * @implSpec This implementation is equivalent to {@code codec().fieldOf(name)}.
     */
    public MapCodec<A> fieldOf(final String name) {
        return codec().fieldOf(name);
    }

    /**
     * Sets the {@link Lifecycle} of the results this map codec returns.
     *
     * @param lifecycle The lifecycle to use.
     * @return A map codec equivalent to this map codec, but using the given lifecycle for the encoded and decoded
     * results.
     */
    @Override
    public MapCodec<A> withLifecycle(final Lifecycle lifecycle) {
        return new MapCodec<A>() {
            @Override
            public <T> Stream<T> keys(final DynamicOps<T> ops) {
                return MapCodec.this.keys(ops);
            }

            @Override
            public <T> DataResult<A> decode(final DynamicOps<T> ops, final MapLike<T> input) {
                return MapCodec.this.decode(ops, input).setLifecycle(lifecycle);
            }

            @Override
            public <T> RecordBuilder<T> encode(final A input, final DynamicOps<T> ops, final RecordBuilder<T> prefix) {
                return MapCodec.this.encode(input, ops, prefix).setLifecycle(lifecycle);
            }

            @Override
            public String toString() {
                return MapCodec.this.toString();
            }
        };
    }

    /**
     * A {@link Codec} adapter for a {@link MapCodec}.
     *
     * @param <A> The type this codec serializes and deserializes.
     * @see MapCodec
     */
    public static final class MapCodecCodec<A> implements Codec<A> {
        private final MapCodec<A> codec;

        /**
         * Constructs a new {@link MapCodecCodec} with the given underlying map codec.
         *
         * @param codec The map codec that backs this codec.
         */
        public MapCodecCodec(final MapCodec<A> codec) {
            this.codec = codec;
        }

        /**
         * Returns the underlying {@link MapCodec} backing this codec.
         */
        public MapCodec<A> codec() {
            return codec;
        }

        @Override
        public <T> DataResult<Pair<A, T>> decode(final DynamicOps<T> ops, final T input) {
            return codec.compressedDecode(ops, input).map(r -> Pair.of(r, input));
        }

        @Override
        public <T> DataResult<T> encode(final A input, final DynamicOps<T> ops, final T prefix) {
            return codec.encode(input, ops, codec.compressedBuilder(ops)).build(prefix);
        }

        @Override
        public String toString() {
            return codec.toString();
        }
    }

    /**
     * Returns a {@link Codec} that implements the same operations as this map codec.
     */
    public Codec<A> codec() {
        return new MapCodecCodec<>(this);
    }

    /**
     * Sets this map codec to produce {@linkplain Lifecycle#stable() stable} results.
     *
     * @return A map codec that produces results with the stable lifecycle.
     * @see #withLifecycle(Lifecycle)
     * @see Lifecycle#stable()
     */
    public MapCodec<A> stable() {
        return withLifecycle(Lifecycle.stable());
    }

    /**
     * Sets this map codec to produce {@linkplain Lifecycle#deprecated(int) deprecated} results.
     *
     * @param since The deprecation version.
     * @return A map codec that produces results with a deprecated lifecycle.
     * @see #withLifecycle(Lifecycle)
     * @see Lifecycle#deprecated(int)
     */
    public MapCodec<A> deprecated(final int since) {
        return withLifecycle(Lifecycle.deprecated(since));
    }

    /**
     * Transforms this map codec into another map codec using the given invertible mapping functions.
     *
     * <p>This method performs a {@code map} operation on both {@link MapDecoder} and {@link MapEncoder}.
     *
     * @param to   A function from this map codec's type to the new type.
     * @param from A function from the new type to this map codec's type.
     * @param <S>  The new type.
     * @return A map codec for the new type.
     * @implSpec The default implementation calls {@link #comap(Function)} and {@link #map(Function)} on this map codec.
     * @see #map(Function)
     * @see #comap(Function)
     */
    public <S> MapCodec<S> xmap(final Function<? super A, ? extends S> to, final Function<? super S, ? extends A> from) {
        return MapCodec.of(comap(from), map(to), () -> toString() + "[xmapped]");
    }

    /**
     * Transforms this map codec into another map codec using the given partially invertible partial function.
     *
     * <p>This method performs a {@code flatMap} operation on both {@link MapDecoder} and {@link MapEncoder}.
     *
     * @param to   A partial function form this map codec's type to the new type.The value and any errors are wrapped in
     *             a {@link DataResult}.
     * @param from A partial function from the new type to this map codec's type. The value and any errors are wrapped in
     *             a {@link DataResult}.
     * @param <S>  The new type.
     * @return A codec for the new type.
     * @implSpec The default implementation calls {@link #flatComap(Function)} and {@link #flatMap(Function)}.
     * @see #flatMap(Function)
     * @see #flatComap(Function)
     */
    public <S> MapCodec<S> flatXmap(final Function<? super A, ? extends DataResult<? extends S>> to, final Function<? super S, ? extends DataResult<? extends A>> from) {
        return Codec.of(flatComap(from), flatMap(to), () -> toString() + "[flatXmapped]");
    }

    /**
     * Creates a map codec where the encoding and decoding of the given fields depends on the values of the fields
     * decoded using this map codec.
     *
     * <p>This is similar to {@link Codec#dispatch(String, Function, Function)}, except that the fields that are
     * extracted are the same fields that are dispatched.
     *
     * @param initialInstance A codec that specifies the set of dependent fields.
     * @param splitter        A function that takes an object and extracts both a set of fields and the codecs associated
     *                        with those fields, for that particular object.
     * @param combiner        A function that combines an object and a set of decoded fields.
     * @param <E>             The type representing the collection of dependent fields.
     * @return A map codec that delegates the given fields to some other codecs based on the values of fields decoded
     * using this map codec.
     * @see Codec#dispatch(Function, Function)
     * @see MapCodec.Dependent
     */
    public <E> MapCodec<A> dependent(final MapCodec<E> initialInstance, final Function<A, Pair<E, MapCodec<E>>> splitter, final BiFunction<A, E, A> combiner) {
        return new Dependent<>(this, initialInstance, splitter, combiner);
    }

    /**
     * A map codec that changes how some of its fields are encoded and decoded based on the values of other fields.
     * This allows one to decode some set of key fields, then decide based on those fields how to decode the remaining
     * fields.
     *
     * <p>The fields that are decoded based on other fields are called <em>dependent fields</em>.
     *
     * @param <O> The type this map codec serializes and deserializes.
     * @param <E> The set of dependent fields.
     */
    private static class Dependent<O, E> extends MapCodec<O> {
        private final MapCodec<E> initialInstance;
        private final Function<O, Pair<E, MapCodec<E>>> splitter;
        private final MapCodec<O> codec;
        private final BiFunction<O, E, O> combiner;

        /**
         * Creates a new {@link Dependent} using the given functionality.
         *
         * @param codec           A map codec that encodes and decodes the key fields.
         * @param initialInstance A map codec that defines the set of dependent fields.
         * @param splitter        A function that extracts the set of dependent fields and codecs for the dependent fields
         *                        based on the value of the key fields.
         * @param combiner        A function that combines the dependent fields and the key fields.
         */
        public Dependent(final MapCodec<O> codec, final MapCodec<E> initialInstance, final Function<O, Pair<E, MapCodec<E>>> splitter, final BiFunction<O, E, O> combiner) {
            this.initialInstance = initialInstance;
            this.splitter = splitter;
            this.codec = codec;
            this.combiner = combiner;
        }

        @Override
        public <T> Stream<T> keys(final DynamicOps<T> ops) {
            return Stream.concat(codec.keys(ops), initialInstance.keys(ops));
        }

        @Override
        public <T> DataResult<O> decode(final DynamicOps<T> ops, final MapLike<T> input) {
            return codec.decode(ops, input).flatMap((O base) ->
                splitter.apply(base).getSecond().decode(ops, input).map(e -> combiner.apply(base, e)).setLifecycle(Lifecycle.experimental())
            );
        }

        @Override
        public <T> RecordBuilder<T> encode(final O input, final DynamicOps<T> ops, final RecordBuilder<T> prefix) {
            codec.encode(input, ops, prefix);
            final Pair<E, MapCodec<E>> e = splitter.apply(input);
            e.getSecond().encode(e.getFirst(), ops, prefix);
            return prefix.setLifecycle(Lifecycle.experimental());
        }
    }

    @Override
    public abstract <T> Stream<T> keys(final DynamicOps<T> ops);

<<<<<<< HEAD
    /**
     * A unary operator applied on the result obtained from decoding or encoding from a {@link MapCodec}. This can be
     * used to directly transform the {@link DataResult} returned from the decoding and encoding methods.
     *
     * @param <A> The type this operator transforms.
     */
    interface ResultFunction<A> {
        /**
         * Applies a transformation to the result of decoding an object. This transformation may read
         * more fields from the map, or transform successes into errors and visa-versa.
         *
         * @param ops   The {@link DynamicOps} instance defining the serialized form.
         * @param input The input map passed to {@link MapDecoder#decode(DynamicOps, MapLike)}.
         * @param a     The result returned from {@link MapDecoder#decode(DynamicOps, MapLike)}.
         * @param <T>   The type of the serialized form.
         * @return The transformed result.
         */
=======
    public interface ResultFunction<A> {
>>>>>>> e843dac1
        <T> DataResult<A> apply(final DynamicOps<T> ops, final MapLike<T> input, final DataResult<A> a);

        /**
         * Applies a transformation to the result of encoding an object. This transformation may add more data to
         * the record builder, or transform successes into errors and visa-versa.
         *
         * @param ops   The {@link DynamicOps} instance defining the serialized form.
         * @param input The input object passed to {@link MapEncoder#encode(Object, DynamicOps, RecordBuilder)}.
         * @param t     The result returned from {@link MapEncoder#encode(Object, DynamicOps, RecordBuilder)}.
         * @param <T>   The type of the serialized form.
         * @return The transformed result.
         */
        <T> RecordBuilder<T> coApply(final DynamicOps<T> ops, final A input, final RecordBuilder<T> t);
    }

<<<<<<< HEAD
    /**
     * Transforms the {@link DataResult} returned from this map codec's {@link #encode(Object, DynamicOps, RecordBuilder)}
     * and {@link #decode(DynamicOps, MapLike)} methods.
     *
     * @param function The transformation to apply to results.
     * @return A map codec that applies the given transformation after encoding and decoding values.
     */
    private MapCodec<A> mapResult(final ResultFunction<A> function) {
=======
    public MapCodec<A> mapResult(final ResultFunction<A> function) {
>>>>>>> e843dac1
        return new MapCodec<A>() {
            @Override
            public <T> Stream<T> keys(final DynamicOps<T> ops) {
                return MapCodec.this.keys(ops);
            }

            @Override
            public <T> RecordBuilder<T> encode(final A input, final DynamicOps<T> ops, final RecordBuilder<T> prefix) {
                return function.coApply(ops, input, MapCodec.this.encode(input, ops, prefix));
            }

            @Override
            public <T> DataResult<A> decode(final DynamicOps<T> ops, final MapLike<T> input) {
                return function.apply(ops, input, MapCodec.this.decode(ops, input));
            }

            @Override
            public String toString() {
                return MapCodec.this + "[mapResult " + function + "]";
            }
        };
    }

<<<<<<< HEAD
    /**
     * Provides a callback to run and a default value to return if a decoding or encoding error occurs. The returned
     * map codec will attempt to promote a partial result before falling back to the provided default value.
     *
     * @param onError A callback to run when a decoding or encoding error occurs. The callback receives the error message.
     * @param value   The default value to use if a decoding error occurs and no partial result is present.
     * @return A map codec that returns the default value from its decode method if decoding returns an error.
     */
    public MapCodec<A> withDefault(final Consumer<String> onError, final A value) {
        return withDefault(DataFixUtils.consumerToFunction(onError), value);
    }

    /**
     * Provides an error transformation and a default value to return if a decoding or encoding error occurs. The
     * returned map codec will attempt to promote a partial result before falling back to the provided default value.
     *
     * @param onError A function that transforms the error message when a decoding or encoding error occurs.
     * @param value   The default value to use if a decoding error occurs and no partial result is present.
     * @return A map codec that returns the default value from its decode method if decoding returns an error.
     */
    public MapCodec<A> withDefault(final UnaryOperator<String> onError, final A value) {
=======
    public MapCodec<A> orElse(final Consumer<String> onError, final A value) {
        return orElse(DataFixUtils.consumerToFunction(onError), value);
    }

    public MapCodec<A> orElse(final UnaryOperator<String> onError, final A value) {
>>>>>>> e843dac1
        return mapResult(new ResultFunction<A>() {
            @Override
            public <T> DataResult<A> apply(final DynamicOps<T> ops, final MapLike<T> input, final DataResult<A> a) {
                return DataResult.success(a.mapError(onError).result().orElse(value));
            }

            @Override
            public <T> RecordBuilder<T> coApply(final DynamicOps<T> ops, final A input, final RecordBuilder<T> t) {
                return t.mapError(onError);
            }

            @Override
            public String toString() {
                return "OrElse[" + onError + " " + value + "]";
            }
        });
    }

<<<<<<< HEAD
    /**
     * Provides a callback to run and a default value to supply if a decoding or encoding error occurs. The returned map
     * codec will attempt to promote a partial result before falling back to the provided default value.
     *
     * @param onError A callback to run when a decoding or encoding error occurs.
     * @param value   A supplier of the default value to use if a decoding error occurs and no partial result is present.
     * @return A map codec that returns the default value from its decode method if decoding returns an error.
     */
    public MapCodec<A> withDefault(final Consumer<String> onError, final Supplier<? extends A> value) {
        return withDefault(DataFixUtils.consumerToFunction(onError), value);
    }

    /**
     * Provides an error transformation and a default supply to return if a decoding or encoding error occurs. The
     * returned map codec will attempt to promote a partial result before falling back to the provided default value.
     *
     * @param onError A function that transforms the error message when a decoding or encoding error occurs.
     * @param value   A supplier of default value to use if a decoding error occurs and no partial result is present.
     * @return A map codec that returns the default value from its decode method if decoding returns an error.
     */
    public MapCodec<A> withDefault(final UnaryOperator<String> onError, final Supplier<? extends A> value) {
=======
    public MapCodec<A> orElseGet(final Consumer<String> onError, final Supplier<? extends A> value) {
        return orElseGet(DataFixUtils.consumerToFunction(onError), value);
    }

    public MapCodec<A> orElseGet(final UnaryOperator<String> onError, final Supplier<? extends A> value) {
>>>>>>> e843dac1
        return mapResult(new ResultFunction<A>() {
            @Override
            public <T> DataResult<A> apply(final DynamicOps<T> ops, final MapLike<T> input, final DataResult<A> a) {
                return DataResult.success(a.mapError(onError).result().orElseGet(value));
            }

            @Override
            public <T> RecordBuilder<T> coApply(final DynamicOps<T> ops, final A input, final RecordBuilder<T> t) {
                return t.mapError(onError);
            }

            @Override
            public String toString() {
                return "OrElseGet[" + onError + " " + value.get() + "]";
            }
        });
    }

<<<<<<< HEAD
    /**
     * Provides a default value to return if a decoding or encoding error occurs. The returned map codec will attempt
     * to promote a partial result before falling back to the provided default value.
     *
     * @param value The default value to use if a decoding error occurs and no partial result is present.
     * @return A map codec that returns the default value from its decode method if decoding returns an error.
     */
    public MapCodec<A> withDefault(final A value) {
=======
    public MapCodec<A> orElse(final A value) {
>>>>>>> e843dac1
        return mapResult(new ResultFunction<A>() {
            @Override
            public <T> DataResult<A> apply(final DynamicOps<T> ops, final MapLike<T> input, final DataResult<A> a) {
                return DataResult.success(a.result().orElse(value));
            }

            @Override
            public <T> RecordBuilder<T> coApply(final DynamicOps<T> ops, final A input, final RecordBuilder<T> t) {
                return t;
            }

            @Override
            public String toString() {
                return "OrElse[" + value + "]";
            }
        });
    }

<<<<<<< HEAD
    /**
     * Provides a default value to supply if a decoding or encoding error occurs. The returned map codec will attempt
     * to promote a partial result before falling back to the provided default value.
     *
     * @param value A supplier of the default value to use if a decoding error occurs and no partial result is present.
     * @return A map codec that returns the default value from its decode method if decoding returns an error.
     */
    public MapCodec<A> withDefault(final Supplier<? extends A> value) {
=======
    public MapCodec<A> orElseGet(final Supplier<? extends A> value) {
>>>>>>> e843dac1
        return mapResult(new ResultFunction<A>() {
            @Override
            public <T> DataResult<A> apply(final DynamicOps<T> ops, final MapLike<T> input, final DataResult<A> a) {
                return DataResult.success(a.result().orElseGet(value));
            }

            @Override
            public <T> RecordBuilder<T> coApply(final DynamicOps<T> ops, final A input, final RecordBuilder<T> t) {
                return t;
            }

            @Override
            public String toString() {
                return "OrElseGet[" + value.get() + "]";
            }
        });
    }

<<<<<<< HEAD
    /**
     * Returns a map codec that always provides the same value. As the value is constant, the returned map codec does
     * not add any fields to the output.
     *
     * @param defaultValue The value to provide when decoding.
     * @param <A>          The type of object the returned map codec operates on.
     * @return A map codec that always encodes and decodes the given value.
     */
    static <A> MapCodec<A> unit(final A defaultValue) {
        return unit(() -> defaultValue);
    }

    /**
     * Returns a map codec that always provides the supplied value. As the value is constant, the returned map codec
     * does not add any fields to the output.
     *
     * @param defaultValue A supplier of the default value.
     * @param <A>          The type of object the returned map codec operates on.
     * @return A map codec that always encodes and decodes the given value.
     * @see #unit(Object)
     */
    static <A> MapCodec<A> unit(final Supplier<A> defaultValue) {
=======
    public MapCodec<A> setPartial(final Supplier<A> value) {
        return mapResult(new ResultFunction<A>() {
            @Override
            public <T> DataResult<A> apply(final DynamicOps<T> ops, final MapLike<T> input, final DataResult<A> a) {
                return a.setPartial(value);
            }

            @Override
            public <T> RecordBuilder<T> coApply(final DynamicOps<T> ops, final A input, final RecordBuilder<T> t) {
                return t;
            }

            @Override
            public String toString() {
                // FIXME: toString needs to be lazy everywhere, otherwise suppliers get resolved too early
                return "SetPartial[" + value + "]";
            }
        });
    }

    public static <A> MapCodec<A> unit(final A defaultValue) {
        return unit(() -> defaultValue);
    }

    public static <A> MapCodec<A> unit(final Supplier<A> defaultValue) {
>>>>>>> e843dac1
        return MapCodec.of(Encoder.empty(), Decoder.unit(defaultValue));
    }
}<|MERGE_RESOLUTION|>--- conflicted
+++ resolved
@@ -59,7 +59,6 @@
         return of(encoder, decoder, () -> "MapCodec[" + encoder + " " + decoder + "]");
     }
 
-<<<<<<< HEAD
     /**
      * Creates a named {@link MapCodec} given a map encoder and a map decoder. The returned map codec will use the
      * given name in its string representation.
@@ -70,10 +69,7 @@
      * @param <A>     The type that the returned {@link MapCodec} operates on.
      * @return A {@link MapCodec} that encodes and decodes values based on the provided encoder and decoder.
      */
-    public static <A> MapCodec<A> of(final MapEncoder<A> encoder, final MapDecoder<A> decoder, final String name) {
-=======
     public static <A> MapCodec<A> of(final MapEncoder<A> encoder, final MapDecoder<A> decoder, final Supplier<String> name) {
->>>>>>> e843dac1
         return new MapCodec<A>() {
             @Override
             public <T> Stream<T> keys(final DynamicOps<T> ops) {
@@ -325,14 +321,13 @@
     @Override
     public abstract <T> Stream<T> keys(final DynamicOps<T> ops);
 
-<<<<<<< HEAD
     /**
      * A unary operator applied on the result obtained from decoding or encoding from a {@link MapCodec}. This can be
      * used to directly transform the {@link DataResult} returned from the decoding and encoding methods.
      *
      * @param <A> The type this operator transforms.
      */
-    interface ResultFunction<A> {
+    public interface ResultFunction<A> {
         /**
          * Applies a transformation to the result of decoding an object. This transformation may read
          * more fields from the map, or transform successes into errors and visa-versa.
@@ -343,9 +338,6 @@
          * @param <T>   The type of the serialized form.
          * @return The transformed result.
          */
-=======
-    public interface ResultFunction<A> {
->>>>>>> e843dac1
         <T> DataResult<A> apply(final DynamicOps<T> ops, final MapLike<T> input, final DataResult<A> a);
 
         /**
@@ -361,7 +353,6 @@
         <T> RecordBuilder<T> coApply(final DynamicOps<T> ops, final A input, final RecordBuilder<T> t);
     }
 
-<<<<<<< HEAD
     /**
      * Transforms the {@link DataResult} returned from this map codec's {@link #encode(Object, DynamicOps, RecordBuilder)}
      * and {@link #decode(DynamicOps, MapLike)} methods.
@@ -369,10 +360,7 @@
      * @param function The transformation to apply to results.
      * @return A map codec that applies the given transformation after encoding and decoding values.
      */
-    private MapCodec<A> mapResult(final ResultFunction<A> function) {
-=======
     public MapCodec<A> mapResult(final ResultFunction<A> function) {
->>>>>>> e843dac1
         return new MapCodec<A>() {
             @Override
             public <T> Stream<T> keys(final DynamicOps<T> ops) {
@@ -396,7 +384,6 @@
         };
     }
 
-<<<<<<< HEAD
     /**
      * Provides a callback to run and a default value to return if a decoding or encoding error occurs. The returned
      * map codec will attempt to promote a partial result before falling back to the provided default value.
@@ -405,8 +392,8 @@
      * @param value   The default value to use if a decoding error occurs and no partial result is present.
      * @return A map codec that returns the default value from its decode method if decoding returns an error.
      */
-    public MapCodec<A> withDefault(final Consumer<String> onError, final A value) {
-        return withDefault(DataFixUtils.consumerToFunction(onError), value);
+    public MapCodec<A> orElse(final Consumer<String> onError, final A value) {
+        return orElse(DataFixUtils.consumerToFunction(onError), value);
     }
 
     /**
@@ -417,14 +404,7 @@
      * @param value   The default value to use if a decoding error occurs and no partial result is present.
      * @return A map codec that returns the default value from its decode method if decoding returns an error.
      */
-    public MapCodec<A> withDefault(final UnaryOperator<String> onError, final A value) {
-=======
-    public MapCodec<A> orElse(final Consumer<String> onError, final A value) {
-        return orElse(DataFixUtils.consumerToFunction(onError), value);
-    }
-
     public MapCodec<A> orElse(final UnaryOperator<String> onError, final A value) {
->>>>>>> e843dac1
         return mapResult(new ResultFunction<A>() {
             @Override
             public <T> DataResult<A> apply(final DynamicOps<T> ops, final MapLike<T> input, final DataResult<A> a) {
@@ -443,7 +423,6 @@
         });
     }
 
-<<<<<<< HEAD
     /**
      * Provides a callback to run and a default value to supply if a decoding or encoding error occurs. The returned map
      * codec will attempt to promote a partial result before falling back to the provided default value.
@@ -452,8 +431,8 @@
      * @param value   A supplier of the default value to use if a decoding error occurs and no partial result is present.
      * @return A map codec that returns the default value from its decode method if decoding returns an error.
      */
-    public MapCodec<A> withDefault(final Consumer<String> onError, final Supplier<? extends A> value) {
-        return withDefault(DataFixUtils.consumerToFunction(onError), value);
+    public MapCodec<A> orElseGet(final Consumer<String> onError, final Supplier<? extends A> value) {
+        return orElseGet(DataFixUtils.consumerToFunction(onError), value);
     }
 
     /**
@@ -464,14 +443,7 @@
      * @param value   A supplier of default value to use if a decoding error occurs and no partial result is present.
      * @return A map codec that returns the default value from its decode method if decoding returns an error.
      */
-    public MapCodec<A> withDefault(final UnaryOperator<String> onError, final Supplier<? extends A> value) {
-=======
-    public MapCodec<A> orElseGet(final Consumer<String> onError, final Supplier<? extends A> value) {
-        return orElseGet(DataFixUtils.consumerToFunction(onError), value);
-    }
-
     public MapCodec<A> orElseGet(final UnaryOperator<String> onError, final Supplier<? extends A> value) {
->>>>>>> e843dac1
         return mapResult(new ResultFunction<A>() {
             @Override
             public <T> DataResult<A> apply(final DynamicOps<T> ops, final MapLike<T> input, final DataResult<A> a) {
@@ -490,7 +462,6 @@
         });
     }
 
-<<<<<<< HEAD
     /**
      * Provides a default value to return if a decoding or encoding error occurs. The returned map codec will attempt
      * to promote a partial result before falling back to the provided default value.
@@ -498,10 +469,7 @@
      * @param value The default value to use if a decoding error occurs and no partial result is present.
      * @return A map codec that returns the default value from its decode method if decoding returns an error.
      */
-    public MapCodec<A> withDefault(final A value) {
-=======
     public MapCodec<A> orElse(final A value) {
->>>>>>> e843dac1
         return mapResult(new ResultFunction<A>() {
             @Override
             public <T> DataResult<A> apply(final DynamicOps<T> ops, final MapLike<T> input, final DataResult<A> a) {
@@ -520,7 +488,6 @@
         });
     }
 
-<<<<<<< HEAD
     /**
      * Provides a default value to supply if a decoding or encoding error occurs. The returned map codec will attempt
      * to promote a partial result before falling back to the provided default value.
@@ -528,10 +495,7 @@
      * @param value A supplier of the default value to use if a decoding error occurs and no partial result is present.
      * @return A map codec that returns the default value from its decode method if decoding returns an error.
      */
-    public MapCodec<A> withDefault(final Supplier<? extends A> value) {
-=======
     public MapCodec<A> orElseGet(final Supplier<? extends A> value) {
->>>>>>> e843dac1
         return mapResult(new ResultFunction<A>() {
             @Override
             public <T> DataResult<A> apply(final DynamicOps<T> ops, final MapLike<T> input, final DataResult<A> a) {
@@ -550,7 +514,26 @@
         });
     }
 
-<<<<<<< HEAD
+    public MapCodec<A> setPartial(final Supplier<A> value) {
+        return mapResult(new ResultFunction<A>() {
+            @Override
+            public <T> DataResult<A> apply(final DynamicOps<T> ops, final MapLike<T> input, final DataResult<A> a) {
+                return a.setPartial(value);
+            }
+
+            @Override
+            public <T> RecordBuilder<T> coApply(final DynamicOps<T> ops, final A input, final RecordBuilder<T> t) {
+                return t;
+            }
+
+            @Override
+            public String toString() {
+                // FIXME: toString needs to be lazy everywhere, otherwise suppliers get resolved too early
+                return "SetPartial[" + value + "]";
+            }
+        });
+    }
+
     /**
      * Returns a map codec that always provides the same value. As the value is constant, the returned map codec does
      * not add any fields to the output.
@@ -559,7 +542,7 @@
      * @param <A>          The type of object the returned map codec operates on.
      * @return A map codec that always encodes and decodes the given value.
      */
-    static <A> MapCodec<A> unit(final A defaultValue) {
+    public static <A> MapCodec<A> unit(final A defaultValue) {
         return unit(() -> defaultValue);
     }
 
@@ -572,34 +555,7 @@
      * @return A map codec that always encodes and decodes the given value.
      * @see #unit(Object)
      */
-    static <A> MapCodec<A> unit(final Supplier<A> defaultValue) {
-=======
-    public MapCodec<A> setPartial(final Supplier<A> value) {
-        return mapResult(new ResultFunction<A>() {
-            @Override
-            public <T> DataResult<A> apply(final DynamicOps<T> ops, final MapLike<T> input, final DataResult<A> a) {
-                return a.setPartial(value);
-            }
-
-            @Override
-            public <T> RecordBuilder<T> coApply(final DynamicOps<T> ops, final A input, final RecordBuilder<T> t) {
-                return t;
-            }
-
-            @Override
-            public String toString() {
-                // FIXME: toString needs to be lazy everywhere, otherwise suppliers get resolved too early
-                return "SetPartial[" + value + "]";
-            }
-        });
-    }
-
-    public static <A> MapCodec<A> unit(final A defaultValue) {
-        return unit(() -> defaultValue);
-    }
-
     public static <A> MapCodec<A> unit(final Supplier<A> defaultValue) {
->>>>>>> e843dac1
         return MapCodec.of(Encoder.empty(), Decoder.unit(defaultValue));
     }
 }