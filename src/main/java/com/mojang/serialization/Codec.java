--- conflicted
+++ resolved
@@ -149,7 +149,6 @@
         return of(encoder, decoder, () -> "MapCodec[" + encoder + " " + decoder + "]");
     }
 
-<<<<<<< HEAD
     /**
      * Combines a {@link MapEncoder} and a {@link MapDecoder} into a named {@link MapCodec}. The key stream
      * of the returned codec is the concatenation of the key stream of the encoder and decoder.
@@ -161,10 +160,7 @@
      * @return A {@link MapCodec} combining the given encoder and decoder.
      * @see #of(MapEncoder, MapDecoder)
      */
-    static <A> MapCodec<A> of(final MapEncoder<A> encoder, final MapDecoder<A> decoder, final String name) {
-=======
     static <A> MapCodec<A> of(final MapEncoder<A> encoder, final MapDecoder<A> decoder, final Supplier<String> name) {
->>>>>>> e843dac1
         return new MapCodec<A>() {
             @Override
             public <T> Stream<T> keys(final DynamicOps<T> ops) {
@@ -551,19 +547,18 @@
         };
     }
 
-<<<<<<< HEAD
     /**
      * Provides a default value for decoding in case of error, and runs the given callback on error.
      *
      * @param onError The callback to run if decoding or encoding fails.
      * @param value   The default value to return if decoding fails.
      * @return A codec that implements the error handling behavior.
-     * @implSpec The default implementation calls {@link #withDefault(UnaryOperator, Object)}, passing an error
+     * @implSpec The default implementation calls {@link #orElse(UnaryOperator, Object)}, passing an error
      * function that returns its input after calling {@code onError}.
-     * @see #withDefault(Object)
-     */
-    default Codec<A> withDefault(final Consumer<String> onError, final A value) {
-        return withDefault(DataFixUtils.consumerToFunction(onError), value);
+     * @see #orElse(Object)
+     */
+    default Codec<A> orElse(final Consumer<String> onError, final A value) {
+        return orElse(DataFixUtils.consumerToFunction(onError), value);
     }
 
     /**
@@ -576,14 +571,7 @@
      * that maps the results and applies the error function.
      * @see ResultFunction
      */
-    default Codec<A> withDefault(final UnaryOperator<String> onError, final A value) {
-=======
-    default Codec<A> orElse(final Consumer<String> onError, final A value) {
-        return orElse(DataFixUtils.consumerToFunction(onError), value);
-    }
-
     default Codec<A> orElse(final UnaryOperator<String> onError, final A value) {
->>>>>>> e843dac1
         return mapResult(new ResultFunction<A>() {
             @Override
             public <T> DataResult<Pair<A, T>> apply(final DynamicOps<T> ops, final T input, final DataResult<Pair<A, T>> a) {
@@ -602,18 +590,17 @@
         });
     }
 
-<<<<<<< HEAD
     /**
      * Provides a default value for decoding in case of error, and runs the given callback on error.
      *
      * @param onError The callback to run if decoding or encoding fails.
      * @param value   A supplier of default values to return if decoding fails.
      * @return A codec that implements the error handling behavior.
-     * @implSpec The default implementation calls {@link #withDefault(UnaryOperator, Supplier)}, passing an error
+     * @implSpec The default implementation calls {@link #orElseGet(UnaryOperator, Supplier)}, passing an error
      * function that returns its input after calling {@code onError}.
      */
-    default Codec<A> withDefault(final Consumer<String> onError, final Supplier<? extends A> value) {
-        return withDefault(DataFixUtils.consumerToFunction(onError), value);
+    default Codec<A> orElseGet(final Consumer<String> onError, final Supplier<? extends A> value) {
+        return orElseGet(DataFixUtils.consumerToFunction(onError), value);
     }
 
     /**
@@ -626,14 +613,7 @@
      * that maps the results and applies the error function.
      * @see ResultFunction
      */
-    default Codec<A> withDefault(final UnaryOperator<String> onError, final Supplier<? extends A> value) {
-=======
-    default Codec<A> orElseGet(final Consumer<String> onError, final Supplier<? extends A> value) {
-        return orElseGet(DataFixUtils.consumerToFunction(onError), value);
-    }
-
     default Codec<A> orElseGet(final UnaryOperator<String> onError, final Supplier<? extends A> value) {
->>>>>>> e843dac1
         return mapResult(new ResultFunction<A>() {
             @Override
             public <T> DataResult<Pair<A, T>> apply(final DynamicOps<T> ops, final T input, final DataResult<Pair<A, T>> a) {
@@ -652,7 +632,6 @@
         });
     }
 
-<<<<<<< HEAD
     /**
      * Provides a default value for decoding in case of error.
      *
@@ -661,10 +640,7 @@
      * @implSpec The default implementation calls {@link #mapResult(ResultFunction)} with a {@link ResultFunction}
      * that supplies the default value if this codec cannot decode.
      */
-    default Codec<A> withDefault(final A value) {
-=======
     default Codec<A> orElse(final A value) {
->>>>>>> e843dac1
         return mapResult(new ResultFunction<A>() {
             @Override
             public <T> DataResult<Pair<A, T>> apply(final DynamicOps<T> ops, final T input, final DataResult<Pair<A, T>> a) {
@@ -683,7 +659,6 @@
         });
     }
 
-<<<<<<< HEAD
     /**
      * Provides a default value for decoding in case of error.
      *
@@ -692,10 +667,7 @@
      * @implSpec The default implementation calls {@link #mapResult(ResultFunction)} with a {@link ResultFunction}
      * that supplies the default value if this codec cannot decode.
      */
-    default Codec<A> withDefault(final Supplier<? extends A> value) {
-=======
     default Codec<A> orElseGet(final Supplier<? extends A> value) {
->>>>>>> e843dac1
         return mapResult(new ResultFunction<A>() {
             @Override
             public <T> DataResult<Pair<A, T>> apply(final DynamicOps<T> ops, final T input, final DataResult<Pair<A, T>> a) {
@@ -804,90 +776,12 @@
      * @param codec A function that produces a codec for a subtype corresponding to the provided type key.
      * @param <E>   The polymorphic object type.
      * @return A codec that operates on the polymorphic object type.
-     * @implSpec The default implementation calls {@link #dispatchStable(String, Function, Function)}
+     * @implSpec The default implementation calls {@link #partialDispatch(String, Function, Function)}
      * with the type key {@code "type"}.
      * @see #dispatchStable(Function, Function)
      */
     default <E> Codec<E> dispatchStable(final Function<? super E, ? extends A> type, final Function<? super A, ? extends Codec<? extends E>> codec) {
-<<<<<<< HEAD
-        return dispatchStable("type", type, codec);
-    }
-
-    /**
-     * Returns a {@link Codec} that uses a type key extracted using this codec to polymorphically dispatch against a
-     * complete set of supported subtypes. This method can be used to implement encoding and decoding over
-     * algebraic types or sealed class hierarchies which may require different codecs for each subtype.
-     *
-     * <p>This method is exactly like {@link #dispatch(String, Function, Function)}, except that this method
-     * produces results with the stable lifecycle.
-     *
-     * <p><strong>Warning: This method is unsound. Care must be taken that the codecs returned by
-     * {@code codec} actually accept the correct subtype, and not an incidental subtype thereof. Heap pollution
-     * may occur when using this method unless the programmer checks that the correct types are inferred or
-     * specified.</strong>
-     *
-     * @param typeKey The field in the record that the serialized type key is stored under.
-     * @param type    A function that extracts the type key from the a polymorphic value.
-     * @param codec   A function that produces a codec for a subtype corresponding to the provided type key.
-     * @param <E>     The polymorphic object type.
-     * @return A codec that operates on the polymorphic object type.
-     * @implSpec The default implementation calls {@link #partialDispatch(String, Function, Function)} with the
-     * type and codec functions always returning a success.
-     */
-    default <E> Codec<E> dispatchStable(final String typeKey, final Function<? super E, ? extends A> type, final Function<? super A, ? extends Codec<? extends E>> codec) {
-        return partialDispatch(typeKey, e -> DataResult.success(type.apply(e), Lifecycle.stable()), a -> DataResult.success(codec.apply(a), Lifecycle.stable()));
-    }
-
-    /**
-     * Returns a {@link Codec} that uses a default type key extracted using this codec to polymorphically dispatch
-     * against a complete set of supported subtypes. This method can be used to implement encoding and decoding over
-     * algebraic types or sealed class hierarchies which may require different codecs for each subtype.
-     *
-     * <p>This method is equivalent to {@code dispatchDeprecated(since, "type", type, codec)}.
-     *
-     * <p><strong>Warning: This method is unsound. Care must be taken that the codecs returned by
-     * {@code codec} actually accept the correct subtype, and not an incidental subtype thereof. Heap pollution
-     * may occur when using this method unless the programmer checks that the correct types are inferred or
-     * specified.</strong>
-     *
-     * @param type  A function that extracts the type key from the a polymorphic value.
-     * @param codec A function that produces a codec for a subtype corresponding to the provided type key.
-     * @param <E>   The polymorphic object type.
-     * @return A codec that operates on the polymorphic object type.
-     * @implSpec The default implementation calls {@link #dispatchDeprecated(int, String, Function, Function)}
-     * with the type key {@code "type"}.
-     */
-    default <E> Codec<E> dispatchDeprecated(final int since, final Function<? super E, ? extends A> type, final Function<? super A, ? extends Codec<? extends E>> codec) {
-        return dispatchDeprecated(since, "type", type, codec);
-    }
-
-    /**
-     * Returns a {@link Codec} that uses a type key extracted using this codec to polymorphically dispatch against a
-     * complete set of supported subtypes. This method can be used to implement encoding and decoding over
-     * algebraic types or sealed class hierarchies which may require different codecs for each subtype.
-     *
-     * <p>This method is exactly like {@link #dispatch(String, Function, Function)}, except that this method
-     * produces results with the deprecated lifecycle.
-     *
-     * <p><strong>Warning: This method is unsound. Care must be taken that the codecs returned by
-     * {@code codec} actually accept the correct subtype, and not an incidental subtype thereof. Heap pollution
-     * may occur when using this method unless the programmer checks that the correct types are inferred or
-     * specified.</strong>
-     *
-     * @param typeKey The field in the record that the serialized type key is stored under.
-     * @param type    A function that extracts the type key from the a polymorphic value.
-     * @param codec   A function that produces a codec for a subtype corresponding to the provided type key.
-     * @param <E>     The polymorphic object type.
-     * @return A codec that operates on the polymorphic object type.
-     * @implSpec The default implementation calls {@link #partialDispatch(String, Function, Function)} with the
-     * type and codec functions always returning a success.
-     */
-    default <E> Codec<E> dispatchDeprecated(final int since, final String typeKey, final Function<? super E, ? extends A> type, final Function<? super A, ? extends Codec<? extends E>> codec) {
-        final Lifecycle deprecated = Lifecycle.deprecated(since);
-        return partialDispatch(typeKey, e -> DataResult.success(type.apply(e), deprecated), a -> DataResult.success(codec.apply(a), deprecated));
-=======
         return partialDispatch("type", e -> DataResult.success(type.apply(e), Lifecycle.stable()), a -> DataResult.success(codec.apply(a), Lifecycle.stable()));
->>>>>>> e843dac1
     }
 
     /**
@@ -928,7 +822,7 @@
      * @param codec A function that produces a codec for a subtype corresponding to the provided type key.
      * @param <E>   The polymorphic object type.
      * @return A codec that operates on the polymorphic object type.
-     * @implSpec The default implementation calls {@link #dispatchStableMap(String, Function, Function)}
+     * @implSpec The default implementation calls {@link #dispatchMap(String, Function, Function)}
      * with the type key {@code "type"}.
      * @see #dispatchStable(Function, Function)
      */
@@ -951,137 +845,11 @@
      * @param codec   A function that produces a codec for a subtype corresponding to the provided type key.
      * @param <E>     The polymorphic object type.
      * @return A codec that operates on the polymorphic object type.
-     * @implSpec The default implementation calls {@link #partialDispatchMap(String, Function, Function)} with the
+     * @implSpec The default implementation returns a new {@link KeyDispatchCodec} with the
      * type and codec functions always returning a success.
-     * @see #dispatchStable(String, Function, Function)
+     * @see KeyDispatchCodec
      */
     default <E> MapCodec<E> dispatchMap(final String typeKey, final Function<? super E, ? extends A> type, final Function<? super A, ? extends Codec<? extends E>> codec) {
-<<<<<<< HEAD
-        return partialDispatchMap(typeKey, type.andThen(DataResult::success), codec.andThen(DataResult::success));
-    }
-
-    /**
-     * Returns a {@link MapCodec} that uses a default type key extracted using this codec to polymorphically dispatch
-     * against a complete set of supported subtypes. This method can be used to implement encoding and decoding over
-     * algebraic types or sealed class hierarchies which may require different codecs for each subtype.
-     *
-     * <p>This method is equivalent to {@code dispatchStableMap("type", type, codec)}.
-     *
-     * <p><strong>Warning: This method is unsound. Care must be taken that the codecs returned by
-     * {@code codec} actually accept the correct subtype, and not an incidental subtype thereof. Heap pollution
-     * may occur when using this method unless the programmer checks that the correct types are inferred or
-     * specified.</strong>
-     *
-     * @param type  A function that extracts the type key from the a polymorphic value.
-     * @param codec A function that produces a codec for a subtype corresponding to the provided type key.
-     * @param <E>   The polymorphic object type.
-     * @return A codec that operates on the polymorphic object type.
-     * @implSpec The default implementation calls {@link #dispatchStableMap(String, Function, Function)}
-     * with the type key {@code "type"}.
-     * @see #dispatchStable(Function, Function)
-     */
-    default <E> MapCodec<E> dispatchStableMap(final Function<? super E, ? extends A> type, final Function<? super A, ? extends Codec<? extends E>> codec) {
-        return dispatchStableMap("type", type, codec);
-    }
-
-    /**
-     * Returns a {@link MapCodec} that uses a type key extracted using this codec to polymorphically dispatch against a
-     * complete set of supported subtypes. This method can be used to implement encoding and decoding over
-     * algebraic types or sealed class hierarchies which may require different codecs for each subtype.
-     *
-     * <p>This method is exactly like {@link #dispatchMap(String, Function, Function)}, except that this method
-     * produces results with the stable lifecycle.
-     *
-     * <p><strong>Warning: This method is unsound. Care must be taken that the codecs returned by
-     * {@code codec} actually accept the correct subtype, and not an incidental subtype thereof. Heap pollution
-     * may occur when using this method unless the programmer checks that the correct types are inferred or
-     * specified.</strong>
-     *
-     * @param typeKey The field in the record that the serialized type key is stored under.
-     * @param type    A function that extracts the type key from the a polymorphic value.
-     * @param codec   A function that produces a codec for a subtype corresponding to the provided type key.
-     * @param <E>     The polymorphic object type.
-     * @return A codec that operates on the polymorphic object type.
-     * @implSpec The default implementation calls {@link #partialDispatchMap(String, Function, Function)} with the
-     * type and codec functions always returning a success.
-     * @see #dispatchStable(String, Function, Function)
-     */
-    default <E> MapCodec<E> dispatchStableMap(final String typeKey, final Function<? super E, ? extends A> type, final Function<? super A, ? extends Codec<? extends E>> codec) {
-        return partialDispatchMap(typeKey, e -> DataResult.success(type.apply(e), Lifecycle.stable()), a -> DataResult.success(codec.apply(a), Lifecycle.stable()));
-    }
-
-    /**
-     * Returns a {@link MapCodec} that uses a default type key extracted using this codec to polymorphically dispatch
-     * against a complete set of supported subtypes. This method can be used to implement encoding and decoding over
-     * algebraic types or sealed class hierarchies which may require different codecs for each subtype.
-     *
-     * <p>This method is equivalent to {@code dispatchDeprecatedMap(since, "type", type, codec)}.
-     *
-     * <p><strong>Warning: This method is unsound. Care must be taken that the codecs returned by
-     * {@code codec} actually accept the correct subtype, and not an incidental subtype thereof. Heap pollution
-     * may occur when using this method unless the programmer checks that the correct types are inferred or
-     * specified.</strong>
-     *
-     * @param type  A function that extracts the type key from the a polymorphic value.
-     * @param codec A function that produces a codec for a subtype corresponding to the provided type key.
-     * @param <E>   The polymorphic object type.
-     * @return A codec that operates on the polymorphic object type.
-     * @implSpec The default implementation calls {@link #dispatchDeprecatedMap(int, String, Function, Function)}
-     * with the type key {@code "type"}.
-     * @see #dispatchDeprecated(int, Function, Function)
-     */
-    default <E> MapCodec<E> dispatchDeprecatedMap(final int since, final Function<? super E, ? extends A> type, final Function<? super A, ? extends Codec<? extends E>> codec) {
-        return dispatchDeprecatedMap(since, "type", type, codec);
-    }
-
-    /**
-     * Returns a {@link MapCodec} that uses a type key extracted using this codec to polymorphically dispatch against a
-     * complete set of supported subtypes. This method can be used to implement encoding and decoding over
-     * algebraic types or sealed class hierarchies which may require different codecs for each subtype.
-     *
-     * <p>This method is exactly like {@link #dispatchMap(String, Function, Function)}, except that this method
-     * produces results with the deprecated lifecycle.
-     *
-     * <p><strong>Warning: This method is unsound. Care must be taken that the codecs returned by
-     * {@code codec} actually accept the correct subtype, and not an incidental subtype thereof. Heap pollution
-     * may occur when using this method unless the programmer checks that the correct types are inferred or
-     * specified.</strong>
-     *
-     * @param typeKey The field in the record that the serialized type key is stored under.
-     * @param type    A function that extracts the type key from the a polymorphic value.
-     * @param codec   A function that produces a codec for a subtype corresponding to the provided type key.
-     * @param <E>     The polymorphic object type.
-     * @return A codec that operates on the polymorphic object type.
-     * @implSpec The default implementation calls {@link #partialDispatchMap(String, Function, Function)} with the
-     * type and codec functions always returning a success.
-     * @see #dispatchDeprecated(int, String, Function, Function)
-     */
-    default <E> MapCodec<E> dispatchDeprecatedMap(final int since, final String typeKey, final Function<? super E, ? extends A> type, final Function<? super A, ? extends Codec<? extends E>> codec) {
-        final Lifecycle deprecated = Lifecycle.deprecated(since);
-        return partialDispatchMap(typeKey, e -> DataResult.success(type.apply(e), deprecated), a -> DataResult.success(codec.apply(a), deprecated));
-    }
-
-    /**
-     * Returns a {@link MapCodec} that uses a type key extracted using this codec to polymorphically dispatch against a
-     * partial set of supported subtypes. This method can be used to implement partial encoding and decoding over
-     * algebraic types or sealed class hierarchies.
-     *
-     * <p><strong>Warning: This method is unsound. Care must be taken that the codecs returned by
-     * {@code codec} actually accept the correct subtype, and not an incidental subtype thereof. Heap pollution
-     * may occur when using this method unless the programmer checks that the correct types are inferred or
-     * specified.</strong>
-     *
-     * @param typeKey The field in the record that the serialized type key is stored under.
-     * @param type    A partial function that extracts the type key from the a polymorphic value.
-     * @param codec   A function that produces a codec for a subtype corresponding to the provided type key.
-     * @param <E>     The polymorphic object type.
-     * @return A codec that operates on the polymorphic object type.
-     * @implSpec The default implementation returns a new {@link KeyDispatchCodec}.
-     * @see #partialDispatch(String, Function, Function)
-     */
-    default <E> MapCodec<E> partialDispatchMap(final String typeKey, final Function<? super E, ? extends DataResult<? extends A>> type, final Function<? super A, ? extends DataResult<? extends Codec<? extends E>>> codec) {
-        return new KeyDispatchCodec<>(typeKey, this, type, codec);
-=======
         return new KeyDispatchCodec<>(typeKey, this, type.andThen(DataResult::success), codec.andThen(DataResult::success));
     }
 
@@ -1108,7 +876,6 @@
     static Codec<Double> doubleRange(final double minInclusive, final double maxInclusive) {
         final Function<Double, DataResult<Double>> checker = checkRange(minInclusive, maxInclusive);
         return Codec.DOUBLE.flatXmap(checker, checker);
->>>>>>> e843dac1
     }
 
     /**
