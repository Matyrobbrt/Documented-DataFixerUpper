--- conflicted
+++ resolved
@@ -664,101 +664,18 @@
      * Returns a new {@link ListBuilder} for creating lists of the serialized type.
      *
      * @implSpec The default implementation returns a new instance of {@link ListBuilder.Builder}.
-     * @see #list(Iterable, Object, Encoder)
      */
     default ListBuilder<T> listBuilder() {
         return new ListBuilder.Builder<>(this);
     }
 
-<<<<<<< HEAD
-    /**
-     * Serializes a list of objects to the serialized type using the given element {@link Encoder}.
-     *
-     * @param list    The list of objects to serialize.
-     * @param prefix  The existing serialized list to merge with.
-     * @param encoder The element encoder.
-     * @param <E>     The element type.
-     * @return The serialized list of objects.
-     * @implSpec The default implementation adds each element of the list to the builder returned
-     * by {@link #listBuilder()}.
-     * @see #createList(Stream)
-     */
-    default <E> DataResult<T> list(final Iterable<E> list, final T prefix, final Encoder<E> encoder) {
-        final ListBuilder<T> builder = listBuilder();
-        builder.addAll(list, encoder);
-        return builder.build(prefix);
-    }
-
-    /**
-     * Serializes a list of objects to the serialized type using the given element serialization function.
-     *
-     * @param list              The list of objects to serialize.
-     * @param prefix            The existing serialized list to merge with.
-     * @param elementSerializer A function that serializes values of the element type.
-     * @param <E>               The element type.
-     * @return The serialized list of objects.
-     * @implSpec The default implementation adds each element of the list to the builder returned
-     * by {@link #listBuilder()}.
-     * @see #list(Iterable, Object, Encoder)
-     */
-    default <E> DataResult<T> list(final Iterable<E> list, final T prefix, final Function<? super E, ? extends DataResult<T>> elementSerializer) {
-        final ListBuilder<T> builder = listBuilder();
-        list.forEach(element -> builder.add(elementSerializer.apply(element)));
-        return builder.build(prefix);
-    }
-
     /**
      * Returns a new {@link RecordBuilder} for creating maps of the serialized type.
      *
      * @implSpec The default implementation returns a new instance of {@link RecordBuilder.MapBuilder}.
      */
-=======
->>>>>>> e843dac1
     default RecordBuilder<T> mapBuilder() {
         return new RecordBuilder.MapBuilder<>(this);
-    }
-
-<<<<<<< HEAD
-    /**
-     * Serializes a map of objects to the serialized type using the given key and value serialization functions.
-     *
-     * @param map               The map of objects to serialize.
-     * @param prefix            The existing serialized list to merge with.
-     * @param keySerializer     A function that serializes values of the key type.
-     * @param elementSerializer A function that serializes values of the element type.
-     * @param <K>               The key type.
-     * @param <V>               The element type.
-     * @return The serialized map of objects.
-     * @implSpec The default implementation adds each entry in the map to the builder returned
-     * by {@link #mapBuilder()}.
-     */
-    default <K, V> DataResult<T> map(final Map<K, V> map, final T prefix, final Function<? super K, ? extends DataResult<T>> keySerializer, final Function<? super V, ? extends DataResult<T>> elementSerializer) {
-        final RecordBuilder<T> builder = mapBuilder();
-        map.forEach((key, value) -> builder.add(keySerializer.apply(key), elementSerializer.apply(value)));
-        return builder.build(prefix);
-    }
-
-    /**
-     * Performs a reduction operation on the map entries extracted from the input. Specifically, this method
-     * performs a left fold on the entries extracted from the input.
-     *
-     * @param input    The serialized value.
-     * @param empty    An empty or identity element of the result type.
-     * @param combiner Combines the current serialized key, value, and previous result to produce a new result.
-     * @param <R>      The result type.
-     * @return A {@link DataResult} containing the final result.
-     * @implSpec The default implementation extracts the entries using {@link #getMapValues(Object)}, then
-     * accumulates the final result value by iterating over the stream in encounter order.
-     * @see Stream#reduce(Object, BiFunction, BinaryOperator)
-     * @see <a href="https://en.wikipedia.org/wiki/Fold_(higher-order_function)">The fold higher order function</a>
-     */
-    default <R> DataResult<R> readMap(final T input, final DataResult<R> empty, final Function3<R, T, T, DataResult<R>> combiner) {
-        return getMapValues(input).flatMap(stream -> {
-            // TODO: AtomicReference.getPlain/setPlain in java9+
-            final MutableObject<DataResult<R>> result = new MutableObject<>(empty);
-            stream.forEach(p -> result.setValue(result.getValue().flatMap(r -> combiner.apply(r, p.getFirst(), p.getSecond()))));
-            return result.getValue();
-        });
     }
 
     /**
@@ -770,8 +687,6 @@
      * @return A serialization function.
      * @see Encoder#encode(Object, DynamicOps, Object)
      */
-=======
->>>>>>> e843dac1
     default <E> Function<E, DataResult<T>> withEncoder(final Encoder<E> encoder) {
         return e -> encoder.encodeStart(this, e);
     }
